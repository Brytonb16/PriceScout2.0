--- conflicted
+++ resolved
@@ -22,28 +22,14 @@
     in_stock_only = request.args.get("inStock", "false").lower() == "true"
 
     results = []
-<<<<<<< HEAD
-    # Aggregate results from multiple vendor scrapers.
-=======
->>>>>>> 7787a5d1
+<
     sources = [
         ("MobileSentrix", scrape_mobilesentrix),
         ("Fixez", scrape_fixez),
         ("Mengtor", scrape_mengtor),
         ("Laptopscreen", scrape_laptopscreen),
     ]
-<<<<<<< HEAD
 
-    for name, scraper in sources:
-        try:
-            res = scraper(query)
-            app.logger.info("%s returned %d items", name, len(res))
-            results.extend(res)
-=======
-    for name, scraper in sources:
-        try:
-            results += scraper(query)
->>>>>>> 7787a5d1
         except Exception:
             app.logger.exception("Error scraping %s", name)
 
