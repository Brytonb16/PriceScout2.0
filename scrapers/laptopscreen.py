--- conflicted
+++ resolved
@@ -24,14 +24,7 @@
     link = urljoin(BASE, link_tag.get("href", "")) if link_tag else search_url
     title = link_tag.get_text(strip=True) if link_tag else query
 
-<<<<<<< HEAD
-=======
-    prod_html = safe_get(link)
-    if not prod_html:
-        return []
-    prod_soup = BeautifulSoup(prod_html, "html.parser")
-    price_tag = prod_soup.select_one("span.price")
->>>>>>> 78ad13ad
+
     price = parse_price(price_tag.get_text()) if price_tag else 0.0
     in_stock = item.find(string=lambda s: s and "out of stock" in s.lower()) is None
     image = (
